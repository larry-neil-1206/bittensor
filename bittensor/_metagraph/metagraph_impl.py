""" Maintains chain state as a torch.nn.Module.
"""
# The MIT License (MIT)
# Copyright © 2021 Yuma Rao

# Permission is hereby granted, free of charge, to any person obtaining a copy of this software and associated 
# documentation files (the “Software”), to deal in the Software without restriction, including without limitation 
# the rights to use, copy, modify, merge, publish, distribute, sublicense, and/or sell copies of the Software, 
# and to permit persons to whom the Software is furnished to do so, subject to the following conditions:

# The above copyright notice and this permission notice shall be included in all copies or substantial portions of 
# the Software.

# THE SOFTWARE IS PROVIDED “AS IS”, WITHOUT WARRANTY OF ANY KIND, EXPRESS OR IMPLIED, INCLUDING BUT NOT LIMITED TO
# THE WARRANTIES OF MERCHANTABILITY, FITNESS FOR A PARTICULAR PURPOSE AND NONINFRINGEMENT. IN NO EVENT SHALL 
# THE AUTHORS OR COPYRIGHT HOLDERS BE LIABLE FOR ANY CLAIM, DAMAGES OR OTHER LIABILITY, WHETHER IN AN ACTION 
# OF CONTRACT, TORT OR OTHERWISE, ARISING FROM, OUT OF OR IN CONNECTION WITH THE SOFTWARE OR THE USE OR OTHER 
# DEALINGS IN THE SOFTWARE.

import os

from typing import List, Optional, Dict
from loguru import logger

import pandas
import torch.nn.functional as f
import torch

import bittensor
import bittensor.utils.networking as net
from bittensor import Balance

class Metagraph( torch.nn.Module ):
    r""" Maintains chain state as a torch.nn.Module.

        Interface:
            tau (:obj:`torch.FloatTensor` of shape :obj:`(1)`): 
                Current, per block, token emission rate.

            block (:obj:`torch.LongTensor` of shape :obj:`(1)`):
                State block number.

            uids (:obj:`torch.LongTensor` of shape :obj:`(metagraph.n)`):
                UIDs for each neuron.
            
            stake (:obj:`torch.LongTensor` of shape :obj:`(metagraph.n)`):
                Stake balance for each neuron ordered by uid.
                
            last_update (:obj:`torch.LongTensor` of shape :obj:`(metagraph.n)`):
                Last emission call for each neuron ordered by uid.

            weights (:obj:`torch.FloatTensor` of shape :obj:`(metagraph.n, metagraph.n)`):
                Full weight matrix on chain ordered by uid.

            neurons (:obj:`torch.LongTensor` of shape :obj:`(metagraph.n, -1)`) 
                Tokenized endpoint information.

    """
    network: str
    netuid: int

    def __init__( self, network: str, netuid: int ):
        r""" Initializes a new Metagraph torch chain interface object.
        """
        super(Metagraph, self).__init__()
        self.network = network
        self.netuid = netuid
        self.clear()

    def clear( self ) -> 'Metagraph':
        r""" Erases Metagraph state.
        """
        self.version = torch.nn.Parameter( torch.tensor( [ bittensor.__version_as_int__ ], dtype=torch.int64), requires_grad=False )
        self.n = torch.nn.Parameter( torch.tensor( [0], dtype=torch.int64), requires_grad = False )
        self.tau = torch.nn.Parameter( torch.tensor( [1], dtype=torch.float32), requires_grad = False )
        self.block = torch.nn.Parameter( torch.tensor( [0], dtype=torch.int64), requires_grad = False )

        self.stake: List[Dict[str, Balance]] = []
        self.total_stake = torch.nn.Parameter(  torch.tensor( [], dtype=torch.float32), requires_grad=False )

        self.ranks = torch.nn.Parameter(  torch.tensor( [], dtype=torch.float32), requires_grad=False )
        self.trust = torch.nn.Parameter(  torch.tensor( [], dtype=torch.float32), requires_grad=False )
        self.consensus = torch.nn.Parameter(  torch.tensor( [], dtype=torch.float32), requires_grad=False )
        self.validator_trust = torch.nn.Parameter(  torch.tensor( [], dtype=torch.float32), requires_grad=False )
        self.weight_consensus = torch.nn.Parameter(  torch.tensor( [], dtype=torch.float32), requires_grad=False )
        self.incentive = torch.nn.Parameter(  torch.tensor( [], dtype=torch.float32), requires_grad=False )
        self.emission = torch.nn.Parameter(  torch.tensor( [], dtype=torch.float32), requires_grad=False )
        self.dividends = torch.nn.Parameter(  torch.tensor( [], dtype=torch.float32), requires_grad=False )
        self.active = torch.nn.Parameter(  torch.tensor( [], dtype=torch.int64), requires_grad=False )
        self.last_update = torch.nn.Parameter(  torch.tensor( [], dtype=torch.int64), requires_grad=False )
        self.validator_permit = torch.nn.Parameter(  torch.tensor( [], dtype=torch.bool), requires_grad=False )
        self.weights = torch.nn.Parameter(  torch.tensor( [], dtype=torch.float32), requires_grad=False )
        self.bonds = torch.nn.Parameter(  torch.tensor( [], dtype=torch.int64), requires_grad=False )
        self.endpoints = torch.nn.Parameter( torch.tensor( [], dtype=torch.int64), requires_grad=False )
        self.uids = torch.nn.Parameter( torch.tensor([], dtype = torch.int64),requires_grad=False )
        self._endpoint_objs = None
        self.neurons = None
        return self

    @property
    def S(self) -> torch.FloatTensor:
        """ Stake
        """
        # We return total_stake because we don't need to know the delegators
        return self.total_stake

    @property
    def R(self) -> torch.FloatTensor:
        """ Rank
        """
        return self.ranks

    @property
    def I(self) -> torch.FloatTensor:
        """ Incentive
        """
        return self.incentive

    @property
    def E(self) -> torch.FloatTensor:
        """ Emission
        """
        return self.emission

    @property
    def C(self) -> torch.FloatTensor:
        """ Consensus
        """
        return self.consensus

    @property
    def T(self) -> torch.FloatTensor:
        """ Trust
        """
        return self.trust

    @property
    def Cw(self) -> torch.FloatTensor:
        """ Weight consensus
        """
        return self.weight_consensus

    @property
    def Tv(self) -> torch.FloatTensor:
        """ Validator trust
        """
        return self.validator_trust

    @property
    def D(self) -> torch.FloatTensor:
        """ Dividends
        """
        return self.dividends

    @property
    def B(self) -> torch.FloatTensor:
        """ Bonds
        """
        return self.bonds
    
    @property
    def W(self) -> torch.FloatTensor:
        """ Weights
        """
        return self.weights

    @property
    def hotkeys( self ) -> List[str]:
        r""" Returns hotkeys for each neuron.
            Returns:
                hotkeys (:obj:`List[str] of shape :obj:`(metagraph.n)`):
                    Neuron hotkeys.
        """
        if self.n.item() == 0:
            return []
        return [ neuron.hotkey if neuron != bittensor.endpoint.dummy() else '' for neuron in self.endpoint_objs ]

    @property
    def coldkeys( self ) -> List[str]:
        r""" Returns coldkeys for each neuron.
            Returns:
                coldkeys (:obj:`List[str] of shape :obj:`(metagraph.n)`):
                    Neuron coldkeys.
        """
        if self.n.item() == 0:
            return []
        return [ neuron.coldkey if neuron != bittensor.endpoint.dummy() else '' for neuron in self.endpoint_objs ]

    @property
    def modalities( self ) -> List[str]:
        r""" Returns the modality for each neuron.
            Returns:
                coldkeys (:obj:`List[str] of shape :obj:`(metagraph.n)`):
                    Neuron coldkeys.
        """
        if self.n.item() == 0:
            return []
        return [ endpoint.modality if endpoint != bittensor.endpoint.dummy() else '' for endpoint in self.endpoint_objs ]

    @property
    def addresses( self ) -> List[str]:
        r""" Returns ip addresses for each endpoint.
            Returns:
                coldkeys (:obj:`List[str] of shape :obj:`(metagraph.n)`):
                    Neuron address.
        """
        if self.n.item() == 0:
            return []
        return [ net.ip__str__( endpoint.ip_type, endpoint.ip, endpoint.port ) if endpoint != bittensor.endpoint.dummy() else '' for endpoint in self.endpoint_objs ]

    @property
    def endpoint_objs( self ) -> List['bittensor.Endpoint']:
        r""" Returns endpoints as objects.
            Returns:
                endpoint_obj (:obj:`List[bittensor.Endpoint] of shape :obj:`(metagraph.n)`):
                    Endpoints as objects.
        """
        if self.n.item() == 0:
            return []
        elif self._endpoint_objs != None:
            return self._endpoint_objs
        else:
            self._endpoint_objs = []
            for tensor in self.endpoints:
                obj = bittensor.endpoint.from_tensor( tensor )
                self._endpoint_objs.append( obj )
            return self._endpoint_objs

    def hotkey_to_uid( self, hotkey:str ) -> int:
        r""" Fetch uid according to hotkey. 
            Args: 
                hotkey: (`str`, required):
                    Hotkey to fetch the uid for.
            
            Return:
                uid: (`int`):
                    The uid for specified hotkey, -1 if hotkey does not exist.
        """ 
        if hotkey in self.hotkeys:
            return self.hotkeys.index(hotkey) 
        else:
            return -1

    def load( self, network: Optional[str] = None, netuid: Optional[int] = None  ) -> 'Metagraph':
        r""" Loads this metagraph object's state_dict from bittensor root dir.
            Args: 
                network (:obj:`str`, `optional`, defaults to None):
                    Network of state_dict to load, defaults to the network of the metagraph object.
                netuid (:obj:`int`, `optional`, defaults to None):
                    netuid of the subnet of state_dict to load, defaults to the netuid of the metagraph object.
        """
        try:
            if network == None:
                network = self.network
            if netuid == None:
                netuid = self.netuid
            metagraph_path = f"~/.bittensor/{str(network)}_{str(self.netuid)}.pt"
            metagraph_path = os.path.expanduser(metagraph_path)
            if os.path.isfile(metagraph_path):
                self.load_from_path( path = metagraph_path )
            else:
                logger.warning('Did not load metagraph from path: {}, file does not exist. Run metagraph.save() first.', metagraph_path)
        except Exception as e:
            logger.exception(e)
        return self

    def save( self, network: Optional[str] = None, netuid: Optional[int] = None ) -> 'Metagraph':
        r""" Saves this metagraph object's state_dict under bittensor root dir.
            Args: 
                network (:obj:`str`, `optional`, defaults to None):
                    Network of state_dict to save, defaults to the network of the metagraph object.
                netuid (:obj:`int`, `optional`, defaults to None):
                    netuid of the subnet of state_dict to save, defaults to the netuid of the metagraph object.
        """
        if network == None:
            network = self.network
        if netuid == None:
            netuid = self.netuid
        return self.save_to_path( path = '~/.bittensor/', filename = f"{str(network)}_{str(self.netuid)}.pt")

    def load_from_path(self, path:str ) -> 'Metagraph':
        r""" Loads this metagraph object with state_dict under the specified path.
            Args: 
                path: (:obj:`str`, required):
                    Path to load state_dict.
        """
        full_path = os.path.expanduser(path)
        metastate = torch.load( full_path )
        return self.load_from_state_dict( metastate )

    def save_to_path(self, path:str, filename:str ) -> 'Metagraph':
        r""" Saves this metagraph object's state_dict to the specified path.
            Args: 
                path: (:obj:`str`, required):
                    Path to save state_dict.
        """
        full_path = os.path.expanduser(path)
        os.makedirs(full_path, exist_ok=True)
        metastate = self.state_dict()
        torch.save(metastate, full_path + '/' + filename)
        return self

    def load_from_state_dict(self, state_dict: dict ) -> 'Metagraph':
        r""" Loads this metagraph object from passed state_dict.
            Args: 
                state_dict: (:obj:`dict`, required):
                    Metagraph state_dict. Must be same as that created by save_to_path.
        """
        self.version = torch.nn.Parameter( state_dict['version'], requires_grad=False )
        self.n = torch.nn.Parameter( state_dict['n'], requires_grad=False )
        self.tau = torch.nn.Parameter( state_dict['tau'], requires_grad=False )
        self.block = torch.nn.Parameter( state_dict['block'], requires_grad=False )
        self.uids = torch.nn.Parameter( state_dict['uids'], requires_grad=False )

        # We don't save stake in the state_dict
        self.stake = None
        self.total_stake = torch.nn.Parameter( state_dict['total_stake'], requires_grad=False )

        self.ranks = torch.nn.Parameter( state_dict['ranks'], requires_grad=False )
        self.trust = torch.nn.Parameter( state_dict['trust'], requires_grad=False )
        self.consensus = torch.nn.Parameter( state_dict['consensus'], requires_grad=False )
        self.validator_trust = torch.nn.Parameter( state_dict['validator_trust'], requires_grad=False )
        self.weight_consensus = torch.nn.Parameter( state_dict['weight_consensus'], requires_grad=False )
        self.incentive = torch.nn.Parameter( state_dict['incentive'], requires_grad=False )
        self.emission = torch.nn.Parameter( state_dict['emission'], requires_grad=False )
        self.dividends = torch.nn.Parameter( state_dict['dividends'], requires_grad=False )
        self.active = torch.nn.Parameter( state_dict['active'], requires_grad=False )
        self.last_update = torch.nn.Parameter( state_dict['last_update'], requires_grad=False )
        self.validator_permit = torch.nn.Parameter( state_dict['validator_permit'], requires_grad=False )
        self.weights = torch.nn.Parameter( state_dict['weights'], requires_grad=False )
        self.bonds = torch.nn.Parameter( state_dict['bonds'], requires_grad=False )
        self.endpoints = torch.nn.Parameter( state_dict['endpoints'], requires_grad=False )
        self._endpoint_objs = None
        return self

    def sync ( self, netuid: Optional[int] = None, subtensor: 'bittensor.Subtensor' = None, block: Optional[int] = None ) -> 'Metagraph':
        r""" Synchronizes this metagraph with the chain state.
            Args:
                subtensor: (:obj:`bittensor.Subtensor`, optional, defaults to None):
                    Subtensor to sync with.
                    Creates a new subtensor if None.
                netuid: (:obj:`int`, optional, defaults to None):
                    netuid of subnet to create metagraph for.
                    Defaults to the netuid of the metagraph object.
                block: (:obj:`int`, optional, defaults to None):
                    block to sync with. If None, syncs with the current block.
            Returns:
                self: (:obj:`Metagraph`, required):
                    Returns self.
        """
        # Take default subtensor if not set.
        if subtensor == None:
            subtensor = bittensor.subtensor()
        if netuid == None:
            netuid = self.netuid
            if netuid == None:
                raise ValueError('Metagraph.sync() requires a netuid to sync with.')
        # Pull metagraph from chain using subtensor.
        metagraph = subtensor.metagraph( netuid = netuid, block = block )
        # Update self with new values.
        self.__dict__.update(metagraph.__dict__)
        return self

    def to_dataframe(self):
        try:
            index = self.uids.tolist()
<<<<<<< HEAD
            columns = [ 'uid', 'active', 'stake', 'total_stake', 'rank', 'trust', 'consensus', 'incentive', 'dividends', 'emission']
=======
            columns = [ 'uid', 'active', 'stake', 'rank', 'trust', 'consensus', 'validator_trust', 'weight_consensus', 'incentive', 'dividends', 'emission']
>>>>>>> 88ea6d81
            dataframe = pandas.DataFrame(columns = columns, index = index)
            for uid in self.uids.tolist():
                v = {
                    'uid': self.uids[uid].item(),
                    'active': self.active[uid].item(),         

                    'stake': self.stake[uid],  
                    'total_stake': self.total_stake[uid].item(),  

                    'rank': self.ranks[uid].item(),            
                    'trust': self.trust[uid].item(),             
                    'consensus': self.consensus[uid].item(),
                    'validator_trust': self.validator_trust[uid].item(),
                    'weight_consensus': self.weight_consensus[uid].item(),
                    'incentive': self.incentive[uid].item(),             
                    'dividends': self.dividends[uid].item(),             
                    'emission': self.emission[uid].item()
                }
                dataframe.loc[uid] = pandas.Series( v )
            dataframe['uid'] = dataframe.index
            return dataframe
        except Exception as e:
            bittensor.logging.error('failed metagraph.to_dataframe()', str(e))
            return pandas.DataFrame()

    def to_wandb(self):
        wandb_info = {
            'metagraph_n': self.n.item(),
            'metagraph_tau': self.tau.item(),
            'metagraph_block': self.block.item(),
        }
        return wandb_info
            
    def __str__(self):
        return "Metagraph({}, {}, {})".format(self.n.item(), self.block.item(), self.network)
        
    def __repr__(self):
        return self.__str__()<|MERGE_RESOLUTION|>--- conflicted
+++ resolved
@@ -364,11 +364,7 @@
     def to_dataframe(self):
         try:
             index = self.uids.tolist()
-<<<<<<< HEAD
-            columns = [ 'uid', 'active', 'stake', 'total_stake', 'rank', 'trust', 'consensus', 'incentive', 'dividends', 'emission']
-=======
-            columns = [ 'uid', 'active', 'stake', 'rank', 'trust', 'consensus', 'validator_trust', 'weight_consensus', 'incentive', 'dividends', 'emission']
->>>>>>> 88ea6d81
+            columns = [ 'uid', 'active', 'stake', 'total_stake', 'rank', 'trust', 'consensus', 'validator_trust', 'weight_consensus', 'incentive', 'dividends', 'emission']
             dataframe = pandas.DataFrame(columns = columns, index = index)
             for uid in self.uids.tolist():
                 v = {
